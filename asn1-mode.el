--- conflicted
+++ resolved
@@ -5,7 +5,7 @@
 ;; Description: ASN.1/GDMO Editing Mode
 ;; Author: Taichi Kawabata <kawabata.taichi_at_gmail.com>
 ;; Created: 2013-11-22
-;; Version: 1.170726
+;; Version: 1.170729
 ;; Keywords: languages, processes, tools
 ;; Namespace: asn1-, gdmo-
 ;; URL: https://github.com/kawabata/asn1-mode/
@@ -48,11 +48,8 @@
 
 (require 'smie)
 (require 'cl-lib)
-<<<<<<< HEAD
-=======
 (require 's)
 (require 'trace)
->>>>>>> c2447175
 
 (declare-function untrace-function "trace.el")
 
@@ -319,25 +316,10 @@
 ;;;; abbrev table
 (define-abbrev-table 'asn1-mode-abbrev-table ())
 
-<<<<<<< HEAD
 ;; abbrev table setup
 (defun asn1-mode-abbrev-table ()
-  (dolist (kw (sort (copy-sequence gdmo-mode-keywords)
-                    (lambda (a b) (< (length a) (length b)))))
-    (let* ((i 1)
-           (split (split-string (downcase kw) "[- ]"))
-           (base  (apply 'string (mapcar 'string-to-char split)))
-           (last  (car (last split)))
-           (abbrev base) exp)
-      (while (and (setq exp (abbrev-expansion abbrev asn1-mode-abbrev-table))
-                  (not (equal exp kw)))
-        (setq i (1+ i))
-        (setq abbrev (concat base (substring last 1 i))))
-      (when (not (equal exp kw))
-        (define-abbrev asn1-mode-abbrev-table abbrev kw)))))
-=======
-;; automatically define abbrev table.
-(dolist (kw (sort (copy-sequence asn1-mode-keywords)
+  ;; automatically define abbrev table.
+  (dolist (kw (sort (copy-sequence asn1-mode-keywords)
                   (lambda (a b) (< (length a) (length b)))))
   (let* ((i 1)
          (split (split-string (downcase kw) "[- ]"))
@@ -348,8 +330,7 @@
                 (< i (length last)))
       (setq i (1+ i))
       (setq abbrev (concat base (substring last 1 i))))
-    (define-abbrev asn1-mode-abbrev-table abbrev kw)))
->>>>>>> c2447175
+    (define-abbrev asn1-mode-abbrev-table abbrev kw))))
 
 ;; (insert-abbrev-table-description 'asn1-mode-abbrev-table)
 
